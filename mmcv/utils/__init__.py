--- conflicted
+++ resolved
@@ -72,9 +72,5 @@
         'assert_dict_has_keys', 'assert_keys_equal', 'assert_is_norm_layer',
         'assert_params_all_zeros', 'check_python_script',
         'is_method_overridden', 'is_jit_tracing', 'is_rocm_pytorch',
-<<<<<<< HEAD
-        '_get_cuda_home', 'load_url', 'has_method', 'IPU_MODE'
-=======
-        '_get_cuda_home', 'load_url', 'has_method', 'worker_init_fn'
->>>>>>> 68a2c0a1
+        '_get_cuda_home', 'load_url', 'has_method', 'IPU_MODE', 'worker_init_fn'
     ]