# Copyright (c) OpenMMLab. All rights reserved.
from mmcv.utils.ipu_wrapper import IPU_MODE

if IPU_MODE:
    from .util import parse_ipu_options, ipu_model_wrapper,\
        build_from_cfg_with_wrapper, model_sharding,\
        recomputation_checkpoint
    from .hooks import wrap_optimizer_hook, IPUFp16OptimizerHook,\
        wrap_lr_update_hook
    from .dataloder import IPUDataloader
    __all__ = [
        'parse_ipu_options', 'ipu_model_wrapper',
        'build_from_cfg_with_wrapper', 'IPU_MODE',
        'model_sharding', 'wrap_optimizer_hook',
        'IPUFp16OptimizerHook', 'wrap_lr_update_hook',
<<<<<<< HEAD
        'recomputation_checkpoint', 'IPUDataloader'
=======
        'recomputation_checkpoint'
>>>>>>> b8bfc063
    ]<|MERGE_RESOLUTION|>--- conflicted
+++ resolved
@@ -1,5 +1,6 @@
 # Copyright (c) OpenMMLab. All rights reserved.
 from mmcv.utils.ipu_wrapper import IPU_MODE
+
 
 if IPU_MODE:
     from .util import parse_ipu_options, ipu_model_wrapper,\
@@ -13,9 +14,5 @@
         'build_from_cfg_with_wrapper', 'IPU_MODE',
         'model_sharding', 'wrap_optimizer_hook',
         'IPUFp16OptimizerHook', 'wrap_lr_update_hook',
-<<<<<<< HEAD
         'recomputation_checkpoint', 'IPUDataloader'
-=======
-        'recomputation_checkpoint'
->>>>>>> b8bfc063
     ]