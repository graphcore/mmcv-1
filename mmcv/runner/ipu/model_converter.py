--- conflicted
+++ resolved
@@ -517,7 +517,7 @@
                 train_model, options=options['training'], optimizer=optimizer,
                 logger=logger, modules_to_record=modules_to_record)
             self.training = True
-        self._eval_executor = inferenceModel(
+        self._eval_executor = get_inference_model(
             eval_model, options=options['inference'], logger=logger)
 
     @property
@@ -648,23 +648,13 @@
         return getattr(self.executor, attr)
 
 
-<<<<<<< HEAD
 def get_training_model(model: Union[nn.Module, poptorch.PoplarExecutor],
                        options: Optional[poptorch.Options] = None,
                        optimizer: Optional[torch.optim.Optimizer] = None,
                        logger=None,
                        modules_to_record=[]
                        ) -> poptorch.PoplarExecutor:
-    """Create a PopTorch training model, from a PyTorch model, to run on IPU
-=======
-def trainingModel(model: Union['nn.Module', 'poptorch.PoplarExecutor'],
-                  options: Optional['poptorch.Options'] = None,
-                  optimizer: Optional['torch.optim.Optimizer'] = None,
-                  logger=None,
-                  modules_to_record=[]
-                  ) -> 'poptorch.PoplarExecutor':
-    """Create a PopTorch training model from a PyTorch model, to run on IPU
->>>>>>> e6fadf13
+    """Create a PopTorch training model from a PyTorch model, running on IPU
     hardware in training mode.
 
     Note:
@@ -705,15 +695,11 @@
                                  poptorch_version=__version__,)
 
 
-def inferenceModel(model: Union[nn.Module, poptorch.PoplarExecutor],
+def get_inference_model(model: Union[nn.Module, poptorch.PoplarExecutor],
                    options: Optional[poptorch.Options] = None,
                    logger=None
                    ) -> poptorch.PoplarExecutor:
-<<<<<<< HEAD
-    """Create a PopTorch inference model, from a PyTorch model, to run on IPU
-=======
-    """Create a PopTorch inference model from a PyTorch model, to run on IPU
->>>>>>> e6fadf13
+    """Create a PopTorch inference model from a PyTorch model, running on IPU
     hardware in inference mode.
 
     Note: 
